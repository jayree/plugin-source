--- conflicted
+++ resolved
@@ -7,11 +7,7 @@
 
 import * as path from 'path';
 import { ComponentSet, RegistryAccess } from '@salesforce/source-deploy-retrieve';
-<<<<<<< HEAD
 import { fs, SfdxError, Logger, Connection } from '@salesforce/core';
-=======
-import { fs, Logger, SfdxError } from '@salesforce/core';
->>>>>>> 8a0b0b9b
 
 export type ManifestOption = {
   manifestPath: string;
