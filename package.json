{
  "name": "@salesforce/plugin-source",
  "description": "Commands to interact with source formatted metadata",
  "version": "0.0.1",
  "author": "Salesforce",
  "bugs": "https://github.com/forcedotcom/cli/issues",
  "dependencies": {
    "@oclif/config": "^1",
    "@salesforce/command": "^3.1.0",
    "@salesforce/core": "^2.19.1",
    "@salesforce/source-deploy-retrieve": "^1.1.17",
    "chalk": "^4.1.0",
    "tslib": "^2"
  },
  "devDependencies": {
    "@oclif/dev-cli": "^1",
    "@oclif/plugin-command-snapshot": "^2.0.0",
    "@salesforce/dev-config": "^2.1.0",
    "@salesforce/cli-plugins-testkit": "^0.0.8",
    "@salesforce/dev-scripts": "^0.7.0",
    "@salesforce/plugin-command-reference": "^1.3.0",
    "@salesforce/prettier-config": "^0.0.2",
    "@salesforce/ts-sinon": "1.3.0",
    "@typescript-eslint/eslint-plugin": "^4.2.0",
    "@typescript-eslint/parser": "^4.2.0",
    "chai": "^4.2.0",
    "cz-conventional-changelog": "^3.3.0",
    "eslint": "^6.8.0",
    "eslint-config-prettier": "^6.11.0",
    "eslint-config-salesforce": "^0.1.0",
    "eslint-config-salesforce-license": "^0.1.0",
    "eslint-config-salesforce-typescript": "^0.2.0",
    "eslint-plugin-header": "^3.0.0",
    "eslint-plugin-import": "^2.20.2",
    "eslint-plugin-jsdoc": "^32.0.2",
    "eslint-plugin-prettier": "^3.1.3",
    "husky": "^4.2.5",
    "lint-staged": "^10.2.2",
    "mocha": "^7.2.0",
    "nyc": "^15.1.0",
    "prettier": "^2.0.5",
<<<<<<< HEAD
    "pretty-quick": "^3.1.0",
    "shx": "0.2.2",
=======
    "pretty-quick": "^2.0.1",
    "shx": "0.3.3",
>>>>>>> 2c222535
    "sinon": "^9.0.2",
    "ts-node": "^9.1.1",
    "typescript": "^4.1.3"
  },
  "config": {
    "commitizen": {
      "path": "cz-conventional-changelog"
    }
  },
  "engines": {
    "node": ">=12.0.0"
  },
  "files": [
    "/lib",
    "/messages",
    "/oclif.manifest.json"
  ],
  "homepage": "https://github.com/salesforcecli/plugin-source",
  "keywords": [
    "force",
    "salesforce",
    "sfdx",
    "salesforcedx",
    "sfdx-plugin"
  ],
  "license": "BSD-3-Clause",
  "oclif": {
    "commands": "./lib/commands",
    "bin": "sfdx",
    "devPlugins": [
      "@oclif/plugin-help",
      "@oclif/plugin-command-snapshot",
      "@salesforce/plugin-command-reference"
    ],
    "topics": {
      "force": {
        "external": true,
        "subtopics": {
          "source": {
            "description": "commands to interact with source formatted metadata"
          }
        }
      }
    }
  },
  "repository": "salesforcecli/plugin-source",
  "scripts": {
    "build": "sf-build",
    "clean": "sf-clean",
    "clean-all": "-clean all",
    "clean:lib": "shx rm -rf lib && shx rm -rf coverage && shx rm -rf .nyc_output && shx rm -f oclif.manifest.json",
    "compile": "sf-compile",
    "docs": "sf-docs",
    "format": "sf-format",
    "lint": "sf-lint",
    "postpack": "shx rm -f oclif.manifest.json",
    "posttest": "yarn lint && yarn test:deprecation-policy && yarn test:command-reference",
    "prepack": "sf-build",
    "prepare": "sf-install",
    "pretest": "sf-compile-test",
    "test": "sf-test",
    "test:command-reference": "./bin/run commandreference:generate --erroronwarnings",
    "test:deprecation-policy": "./bin/run snapshot:compare",
    "version": "oclif-dev readme && git add README.md"
  },
  "husky": {
    "hooks": {
      "pre-commit": "sf-husky-pre-commit",
      "commit-msg": "sf-husky-commit-msg",
      "pre-push": "sf-husky-pre-push"
    }
  },
  "publishConfig": {
    "access": "public"
  }
}<|MERGE_RESOLUTION|>--- conflicted
+++ resolved
@@ -39,13 +39,8 @@
     "mocha": "^7.2.0",
     "nyc": "^15.1.0",
     "prettier": "^2.0.5",
-<<<<<<< HEAD
     "pretty-quick": "^3.1.0",
-    "shx": "0.2.2",
-=======
-    "pretty-quick": "^2.0.1",
     "shx": "0.3.3",
->>>>>>> 2c222535
     "sinon": "^9.0.2",
     "ts-node": "^9.1.1",
     "typescript": "^4.1.3"
